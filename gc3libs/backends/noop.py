--- conflicted
+++ resolved
@@ -3,12 +3,8 @@
 """
 Fake running applications, only useful for testing.
 """
-<<<<<<< HEAD
 
 # Copyright (C) 2009-2018  University of Zurich. All rights reserved.
-=======
-# Copyright (C) 2009-2019  University of Zurich. All rights reserved.
->>>>>>> 95a47816
 #
 # This program is free software; you can redistribute it and/or modify
 # it under the terms of the GNU Lesser General Public License as published by
